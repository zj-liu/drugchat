# DrugChat: Towards Enabling ChatGPT-Like Capabilities on Drug Molecule Graphs

This repository holds the code of DrugChat: Towards Enabling ChatGPT-Like Capabilities on Drug Molecule Graphs.


## Examples

![demo1](figs/examples/demo.png) 


## Introduction
- In this work, we make an initial attempt towards enabling ChatGPT-like capabilities on drug molecule graphs, by developing a prototype system DrugChat.
- DrugChat works in a similar way as ChatGPT. Users upload a compound molecule graph and ask various questions about this compound. DrugChat will answer these questions in a multi-turn, interactive manner. 
- The DrugChat system consists of a graph neural network (GNN), a large language model (LLM), and an adaptor. The GNN takes a compound molecule graph as input and learns a representation for this graph. The adaptor transforms the graph representation produced by the GNN  into another  representation that is acceptable to the  LLM. The LLM takes the compound representation transformed by the adaptor and users' questions about this compound as inputs and generates answers. All these components are trained end-to-end.
- To train DrugChat, we collected   instruction tuning datasets which contain 10,834 drug compounds and 143,517 question-answer pairs.


![overview](figs/DrugChat.png)

## Datasets

The file data/ChEMBL_QA.json and data/PubChem_QA.json contains data for the ChEMBL Drug QA Dataset and the PubChem Drug QA Dataset. The data structure is as follows. 

{SMILES String: [ [Question1 , Answer1], [Question2 , Answer2]... ] }
<<<<<<< HEAD

## Disclaimer.  

This is a prototype system that has not been systematically and comprehensively validated by pharmaceutical experts yet. Please use with caution. 

Trained models and demo websites will be released after we thoroughly validate the system with pharmaceutical experts.
=======
>>>>>>> 81fb7b41
<|MERGE_RESOLUTION|>--- conflicted
+++ resolved
@@ -22,12 +22,9 @@
 The file data/ChEMBL_QA.json and data/PubChem_QA.json contains data for the ChEMBL Drug QA Dataset and the PubChem Drug QA Dataset. The data structure is as follows. 
 
 {SMILES String: [ [Question1 , Answer1], [Question2 , Answer2]... ] }
-<<<<<<< HEAD
 
 ## Disclaimer.  
 
 This is a prototype system that has not been systematically and comprehensively validated by pharmaceutical experts yet. Please use with caution. 
 
-Trained models and demo websites will be released after we thoroughly validate the system with pharmaceutical experts.
-=======
->>>>>>> 81fb7b41
+Trained models and demo websites will be released after we thoroughly validate the system with pharmaceutical experts.